--- conflicted
+++ resolved
@@ -1,9 +1,5 @@
 GPUS=1
-<<<<<<< HEAD
 PER_DEVICE_BATCH_SIZE=8
-=======
-PER_DEVICE_BATCH_SIZE=16
->>>>>>> 261ff723
 
 ACCELERATE_ARGS="--num_machines 1 --machine_rank 0 --num_processes=${GPUS}"
 
@@ -19,20 +15,13 @@
 chunk_size=30
 epoch=50
 
-<<<<<<< HEAD
-=======
 model_name_or_path=
->>>>>>> 261ff723
 run_name=${dataset_name}_ck${chunk_size}_gpu${GPUS}_lr${lr}_vlr${vlr}_mlr${mlr}_bs${PER_DEVICE_BATCH_SIZE}
 
 . scripts/env.sh
 conda activate eo
 
 accelerate launch $ACCELERATE_ARGS scripts/train.py \
-<<<<<<< HEAD
-=======
-    ${model_name_or_path:+--model-name-or-path $model_name_or_path} \
->>>>>>> 261ff723
     --vlm-name-or-path ../pretrained/Qwen2.5-VL-3B-Instruct \
     --data-path ${dataset} \
     --chunk-size ${chunk_size} \
